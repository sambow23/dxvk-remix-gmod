--- conflicted
+++ resolved
@@ -125,7 +125,7 @@
     VkDeviceMemory        memHandle        = VK_NULL_HANDLE;
     void*                 memPointer       = nullptr;
     VkDeviceSize          memSize          = 0;
-    VkMemoryPropertyFlags memPropertyFlags = 0;
+    VkMemoryPropertyFlags memFlags         = 0;
     float                 priority         = 0.0f;
   };
 
@@ -304,18 +304,11 @@
      * \returns The allocated memory slice
      */
     DxvkMemory alloc(
-<<<<<<< HEAD
-      VkMemoryPropertyFlags flags,
-      VkDeviceSize size,
-      VkDeviceSize align,
-      float priority,
-      DxvkMemoryStats::Category category);
-=======
             VkMemoryPropertyFlags flags,
             VkDeviceSize          size,
             VkDeviceSize          align,
-            DxvkMemoryFlags       hints);
->>>>>>> 3ba395d4
+            DxvkMemoryFlags       hints,
+            DxvkMemoryStats::Category category);
     
     /**
      * \brief Frees memory
@@ -329,18 +322,6 @@
     void free(
             VkDeviceSize  offset,
             VkDeviceSize  length);
-<<<<<<< HEAD
-    
-    // NV-DXVK start: Free unused memory
-    /**
-     * \brief Queries if an entire chunk is considered free.
-     * 
-     * Returns true if no allocations exist
-     *   on this chunk.
-     */
-    bool isWholeChunkFree() const;
-    // NV-DXVK end
-=======
 
     /**
      * \brief Checks whether the chunk is being used
@@ -353,7 +334,6 @@
      * \param [in] other The chunk to compare to
      */
     bool isCompatible(const Rc<DxvkMemoryChunk>& other) const;
->>>>>>> 3ba395d4
 
   private:
     
@@ -417,14 +397,9 @@
       const VkMemoryDedicatedRequirements&    dedAllocReq,
       const VkMemoryDedicatedAllocateInfo&    dedAllocInfo,
             VkMemoryPropertyFlags             flags,
-<<<<<<< HEAD
-            float                             priority,
+            DxvkMemoryFlags                   hints,
             DxvkMemoryStats::Category         category);
 
-=======
-            DxvkMemoryFlags                   hints);
-    
->>>>>>> 3ba395d4
     /**
      * \brief Queries memory stats
      * 
@@ -478,50 +453,28 @@
     std::array<DxvkMemoryType, VK_MAX_MEMORY_TYPES> m_memTypes;
 
     DxvkMemory tryAlloc(
-<<<<<<< HEAD
-      const VkMemoryRequirements* req,
-      const VkMemoryDedicatedAllocateInfo* dedAllocInfo,
-      VkMemoryPropertyFlags flags,
-      float priority,
-      DxvkMemoryStats::Category category);
-    
-    DxvkMemory tryAllocFromType(
-      DxvkMemoryType* type,
-      VkMemoryPropertyFlags flags,
-      VkDeviceSize size,
-      VkDeviceSize align,
-      float priority,
-      const VkMemoryDedicatedAllocateInfo* dedAllocInfo,
-      DxvkMemoryStats::Category category);
-    
-    DxvkDeviceMemory tryAllocDeviceMemory(
-      DxvkMemoryType* type,
-      VkMemoryPropertyFlags flags,
-      VkDeviceSize size,
-      float priority,
-      const VkMemoryDedicatedAllocateInfo* dedAllocInfo,
-      DxvkMemoryStats::Category category);
-=======
       const VkMemoryRequirements*             req,
       const VkMemoryDedicatedAllocateInfo*    dedAllocInfo,
-            VkMemoryPropertyFlags             flags,
-            DxvkMemoryFlags                   hints);
+      VkMemoryPropertyFlags                   flags,
+      DxvkMemoryFlags                         hints,
+      DxvkMemoryStats::Category               category);
     
     DxvkMemory tryAllocFromType(
-            DxvkMemoryType*                   type,
-            VkMemoryPropertyFlags             flags,
-            VkDeviceSize                      size,
-            VkDeviceSize                      align,
-            DxvkMemoryFlags                   hints,
-      const VkMemoryDedicatedAllocateInfo*    dedAllocInfo);
+      DxvkMemoryType*                         type,
+      VkMemoryPropertyFlags                   flags,
+      VkDeviceSize                            size,
+      VkDeviceSize                            align,
+      DxvkMemoryFlags                         hints,
+      const VkMemoryDedicatedAllocateInfo*    dedAllocInfo,
+      DxvkMemoryStats::Category               category);
     
     DxvkDeviceMemory tryAllocDeviceMemory(
-            DxvkMemoryType*                   type,
-            VkMemoryPropertyFlags             flags,
-            VkDeviceSize                      size,
-            DxvkMemoryFlags                   hints,
-      const VkMemoryDedicatedAllocateInfo*    dedAllocInfo);
->>>>>>> 3ba395d4
+      DxvkMemoryType*                         type,
+      VkMemoryPropertyFlags                   flags,
+      VkDeviceSize                            size,
+      DxvkMemoryFlags                         hints,
+      const VkMemoryDedicatedAllocateInfo*    dedAllocInfo,
+      DxvkMemoryStats::Category               category);
     
     void free(
       const DxvkMemory&           memory);
