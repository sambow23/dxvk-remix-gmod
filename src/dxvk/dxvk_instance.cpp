--- conflicted
+++ resolved
@@ -401,19 +401,13 @@
     appInfo.pNext                 = nullptr;
     appInfo.pApplicationName      = appName.c_str();
     appInfo.applicationVersion    = 0;
-<<<<<<< HEAD
     // NV-DXVK start: custom pEngineName
     appInfo.pEngineName           = "DXVK_NvRemix";
     // NV-DXVK end
-    appInfo.engineVersion         = VK_MAKE_VERSION(1, 9, 3);
+    appInfo.engineVersion         = VK_MAKE_VERSION(1, 9, 4);
     // NV-DXVK start: Require Vulkan 1.3
     appInfo.apiVersion            = VK_MAKE_VERSION(1, 3, 0);
     // NV-DXVK end
-=======
-    appInfo.pEngineName           = "DXVK";
-    appInfo.engineVersion         = VK_MAKE_VERSION(1, 9, 4);
-    appInfo.apiVersion            = VK_MAKE_VERSION(1, 1, 0);
->>>>>>> fc9e708d
     
     VkInstanceCreateInfo info;
     info.sType                    = VK_STRUCTURE_TYPE_INSTANCE_CREATE_INFO;
